import csv
import json
from pathlib import Path
from typing import Dict, List

import pytest

from scorebook.evaluator import evaluate
from scorebook.metrics import Accuracy
from scorebook.types.eval_dataset import EvalDataset
from scorebook.types.eval_result import EvalResult
from scorebook.types.inference_pipeline import InferencePipeline


def create_simple_inference_pipeline(expected_output: str = "1"):
    """Create a simple inference pipeline that always returns the same output."""

    def preprocessor(item: Dict, hyperparameters: Dict = None) -> Dict:
        return item

    def inference_function(processed_items: List[Dict], **hyperparameters) -> List[str]:
        return [expected_output for _ in processed_items]

    def postprocessor(output: str, hyperparameters: Dict = None) -> str:
        return output

    return InferencePipeline(
        model="test_model",
        preprocessor=preprocessor,
        inference_function=inference_function,
        postprocessor=postprocessor,
    )


def test_evaluate_single_dataset():
    """Test evaluation with a single CSV dataset."""
    dataset_path = str(Path(__file__).parent / "data" / "Dataset.csv")
    dataset = EvalDataset.from_csv(
        dataset_path, label="label", metrics=[Accuracy], name="test_dataset"
    )

    results = evaluate(create_simple_inference_pipeline("1"), dataset, return_dict=False)

    assert isinstance(results, dict)
    assert "test_dataset" in results
    eval_result = results["test_dataset"]
    assert isinstance(eval_result, EvalResult)

    # Check aggregate metrics
    assert isinstance(eval_result.aggregate_scores, dict)
    assert "accuracy" in eval_result.aggregate_scores

    # Check per-item metrics
    item_scores = eval_result.item_scores
    assert len(item_scores) == len(dataset.items)


def test_evaluate_multiple_datasets():
    """Test evaluation with multiple datasets."""
    csv_path = str(Path(__file__).parent / "data" / "Dataset.csv")
    json_path = str(Path(__file__).parent / "data" / "Dataset.json")

    csv_dataset = EvalDataset.from_csv(
        csv_path, label="label", metrics=[Accuracy], name="csv_dataset"
    )
    json_dataset = EvalDataset.from_json(
        json_path, label="label", metrics=[Accuracy], name="json_dataset"
    )

    results = evaluate(
        create_simple_inference_pipeline("1"), [csv_dataset, json_dataset], return_dict=False
    )

    assert set(results.keys()) == {"csv_dataset", "json_dataset"}
    assert all(isinstance(r, EvalResult) for r in results.values())


def test_evaluate_with_item_limit():
    """Test evaluation with item limit."""
    dataset_path = str(Path(__file__).parent / "data" / "Dataset.csv")
    dataset = EvalDataset.from_csv(
        dataset_path, label="label", metrics=[Accuracy], name="test_dataset"
    )

    results = evaluate(
        create_simple_inference_pipeline("1"), dataset, sample_size=2, return_dict=False
    )
    eval_result = results["test_dataset"]

    assert len(eval_result.item_scores) == 2


def test_evaluate_with_multiple_metrics():
    """Test evaluation with multiple metrics (Accuracy used twice for now)."""
    dataset_path = str(Path(__file__).parent / "data" / "Dataset.csv")
    dataset = EvalDataset.from_csv(
        dataset_path, label="label", metrics=[Accuracy], name="test_dataset"
    )

    results = evaluate(create_simple_inference_pipeline("1"), dataset, return_dict=False)
    eval_result = results["test_dataset"]

    assert "accuracy" in eval_result.aggregate_scores


def test_evaluate_with_none_predictions():
    """Test evaluation handling of None predictions."""
    dataset_path = str(Path(__file__).parent / "data" / "Dataset.csv")
    dataset = EvalDataset.from_csv(
        dataset_path, label="label", metrics=[Accuracy], name="test_dataset"
    )

    results = evaluate(create_simple_inference_pipeline(None), dataset, return_dict=False)
    eval_result = results["test_dataset"]

    assert all(item["accuracy"] is False for item in eval_result.item_scores)


def test_evaluate_invalid_inference_fn():
    """Test evaluation with an invalid inference pipeline."""
    dataset_path = str(Path(__file__).parent / "data" / "Dataset.csv")
    dataset = EvalDataset.from_csv(
        dataset_path, label="label", metrics=[Accuracy], name="test_dataset"
    )

    def bad_inference_function(processed_items: List[Dict], **hyperparameters):
        raise ValueError("Inference error")

    bad_pipeline = InferencePipeline(
        model="test_model",
        preprocessor=lambda x, h=None: x,
        inference_function=bad_inference_function,
        postprocessor=lambda x, h=None: x,
    )

    with pytest.raises(ValueError):
        evaluate(bad_pipeline, dataset)


def test_evaluate_return_type():
    """Test different return types."""
    dataset_path = str(Path(__file__).parent / "data" / "Dataset.csv")
    dataset = EvalDataset.from_csv(
        dataset_path, label="label", metrics=[Accuracy], name="test_dataset"
    )

    # Test object return type
    obj_results = evaluate(create_simple_inference_pipeline("1"), dataset, return_dict=False)
    assert isinstance(obj_results["test_dataset"], EvalResult)

    # Test dict return type with different score_types
    # Test aggregate (default)
    dict_results = evaluate(
        create_simple_inference_pipeline("1"),
        dataset,
        return_dict=True,
        return_aggregates=True,
        return_items=False,
    )
    assert isinstance(dict_results, list)
    assert "accuracy" in dict_results[0]  # Check first result has accuracy score

    # Test all
    dict_results_all = evaluate(
        create_simple_inference_pipeline("1"),
        dataset,
        return_dict=True,
        return_aggregates=True,
        return_items=True,
    )
    assert "aggregate_results" in dict_results_all
    assert "item_results" in dict_results_all
    assert isinstance(dict_results_all["aggregate_results"], list)
    assert isinstance(dict_results_all["item_results"], list)
    assert len(dict_results_all["aggregate_results"]) > 0
    assert len(dict_results_all["item_results"]) > 0

    # Test item
    dict_results_item = evaluate(
        create_simple_inference_pipeline("1"),
        dataset,
        return_dict=True,
        return_aggregates=False,
        return_items=True,
    )
    assert isinstance(dict_results_item, list)
    assert len(dict_results_item) > 0


def test_evaluate_with_csv_export(tmp_path):
    """Test evaluation with results export to CSV."""
    dataset_path = str(Path(__file__).parent / "data" / "Dataset.csv")
    dataset = EvalDataset.from_csv(
        dataset_path, label="label", metrics=[Accuracy], name="test_dataset"
    )

    results = evaluate(create_simple_inference_pipeline("1"), dataset, return_dict=False)
    eval_result = results["test_dataset"]

    output_path = tmp_path / "evaluation_results.csv"
    eval_result.to_csv(output_path)

    assert output_path.exists()
    with open(output_path, "r") as f:
        reader = csv.reader(f)
        headers = next(reader)
        assert "inference_output" in headers
        assert "accuracy" in headers
        data_rows = list(reader)
        assert len(data_rows) > 0


def test_evaluate_with_json_export(tmp_path):
    """Test evaluation with results export to JSON."""
    dataset_path = str(Path(__file__).parent / "data" / "Dataset.csv")
    dataset = EvalDataset.from_csv(
        dataset_path, label="label", metrics=[Accuracy], name="test_dataset"
    )

    results = evaluate(create_simple_inference_pipeline("1"), dataset, return_dict=False)
    eval_result = results["test_dataset"]

    output_path = tmp_path / "evaluation_results.json"
    eval_result.to_json(output_path)

    assert output_path.exists()
    with open(output_path, "r") as f:
        data = json.load(f)
        assert "aggregate_results" in data
        assert "item_results" in data


def test_evaluate_invalid_param_config():
    """Test evaluation with invalid parameter combination."""
    dataset_path = str(Path(__file__).parent / "data" / "Dataset.csv")
    dataset = EvalDataset.from_csv(
        dataset_path, label="label", metrics=[Accuracy], name="test_dataset"
    )

    with pytest.raises(ValueError):
        evaluate(
            create_simple_inference_pipeline("1"),
            dataset,
            return_dict=True,
            return_aggregates=False,
            return_items=False,
        )


def test_evaluate_duplicate_datasets():
    """Test that passing the same dataset multiple times preserves all results."""
    dataset_path = str(Path(__file__).parent / "data" / "Dataset.csv")
    dataset = EvalDataset.from_csv(
        dataset_path, label="label", metrics=[Accuracy], name="test_dataset"
    )

    # Pass the same dataset twice
    results = evaluate(
        create_simple_inference_pipeline("1"),
        [dataset, dataset],
        return_dict=True,
        return_aggregates=True,
        return_items=True,
    )

    # Should have results from both dataset runs
    assert len(results["aggregate_results"]) == 2
    assert len(results["item_results"]) == 10  # 5 items * 2 datasets

    # Both should have the same dataset name but be separate entries
    assert results["aggregate_results"][0]["dataset_name"] == "test_dataset"
<<<<<<< HEAD
    assert results["aggregate_results"][1]["dataset_name"] == "test_dataset"


def test_evaluate_with_precomputed_hyperparams():
    """Test evaluation with pre-computed hyperparameter grids."""
    dataset_path = str(Path(__file__).parent / "data" / "Dataset.csv")
    dataset = EvalDataset.from_csv(
        dataset_path, label="label", metrics=[Accuracy], name="test_dataset"
    )

    # Create a list of pre-built hyperparameter configs
    precomputed_configs = [
        {"param1": "value1", "param2": 10},
        {"param1": "value2", "param2": 20},
        {"param1": "value3", "param2": 30},
    ]

    results = evaluate(
        create_simple_inference_pipeline("1"),
        dataset,
        hyperparameters=precomputed_configs,
        return_dict=True,
        return_aggregates=True,
        return_items=True,
    )

    # Should have results for each hyperparameter config
    assert "aggregate_results" in results
    assert "item_results" in results
    assert len(results["aggregate_results"]) == 3  # 3 hyperparameter configs
    assert len(results["item_results"]) == 15  # 5 items * 3 hyperparameter configs

    # Check that hyperparameters are correctly passed through
    assert results["aggregate_results"][0]["param1"] == "value1"
    assert results["aggregate_results"][1]["param1"] == "value2"
    assert results["aggregate_results"][2]["param1"] == "value3"
=======
    assert results["aggregate_results"][1]["dataset_name"] == "test_dataset"
>>>>>>> c0f56d68
<|MERGE_RESOLUTION|>--- conflicted
+++ resolved
@@ -269,9 +269,7 @@
 
     # Both should have the same dataset name but be separate entries
     assert results["aggregate_results"][0]["dataset_name"] == "test_dataset"
-<<<<<<< HEAD
     assert results["aggregate_results"][1]["dataset_name"] == "test_dataset"
-
 
 def test_evaluate_with_precomputed_hyperparams():
     """Test evaluation with pre-computed hyperparameter grids."""
@@ -305,7 +303,4 @@
     # Check that hyperparameters are correctly passed through
     assert results["aggregate_results"][0]["param1"] == "value1"
     assert results["aggregate_results"][1]["param1"] == "value2"
-    assert results["aggregate_results"][2]["param1"] == "value3"
-=======
-    assert results["aggregate_results"][1]["dataset_name"] == "test_dataset"
->>>>>>> c0f56d68
+    assert results["aggregate_results"][2]["param1"] == "value3"